--- conflicted
+++ resolved
@@ -1,11 +1,6 @@
 /*
-<<<<<<< HEAD
 ** DynASM PPC/PPC64 encoding engine.
-** Copyright (C) 2005-2017 Mike Pall. All rights reserved.
-=======
-** DynASM PPC encoding engine.
 ** Copyright (C) 2005-2020 Mike Pall. All rights reserved.
->>>>>>> 38a5ed4b
 ** Released under the MIT license. See dynasm.lua for full copyright notice.
 */
 
