----------------------------------------------------------------------------
-- LuaJIT compiler dump module.
--
-- Copyright (C) 2005-2016 Mike Pall. All rights reserved.
-- Released under the MIT license. See Copyright Notice in luajit.h
----------------------------------------------------------------------------
--
-- This module can be used to debug the JIT compiler itself. It dumps the
-- code representations and structures used in various compiler stages.
--
-- Example usage:
--
--   luajit -jdump -e "local x=0; for i=1,1e6 do x=x+i end; print(x)"
--   luajit -jdump=im -e "for i=1,1000 do for j=1,1000 do end end" | less -R
--   luajit -jdump=is myapp.lua | less -R
--   luajit -jdump=-b myapp.lua
--   luajit -jdump=+aH,myapp.html myapp.lua
--   luajit -jdump=ixT,myapp.dump myapp.lua
--
-- The first argument specifies the dump mode. The second argument gives
-- the output file name. Default output is to stdout, unless the environment
-- variable LUAJIT_DUMPFILE is set. The file is overwritten every time the
-- module is started.
--
-- Different features can be turned on or off with the dump mode. If the
-- mode starts with a '+', the following features are added to the default
-- set of features; a '-' removes them. Otherwise the features are replaced.
--
-- The following dump features are available (* marks the default):
--
--  * t  Print a line for each started, ended or aborted trace (see also -jv).
--  * b  Dump the traced bytecode.
--  * i  Dump the IR (intermediate representation).
--    r  Augment the IR with register/stack slots.
--    s  Dump the snapshot map.
--  * m  Dump the generated machine code.
--    x  Print each taken trace exit.
--    X  Print each taken trace exit and the contents of all registers.
--    a  Print the IR of aborted traces, too.
--
-- The output format can be set with the following characters:
--
--    T  Plain text output.
--    A  ANSI-colored text output
--    H  Colorized HTML + CSS output.
--
-- The default output format is plain text. It's set to ANSI-colored text
-- if the COLORTERM variable is set. Note: this is independent of any output
-- redirection, which is actually considered a feature.
--
-- You probably want to use less -R to enjoy viewing ANSI-colored text from
-- a pipe or a file. Add this to your ~/.bashrc: export LESS="-R"
--
------------------------------------------------------------------------------

-- Cache some library functions and objects.
local jit = require("jit")
assert(jit.version_num == 20100, "LuaJIT core/library version mismatch")
local jutil = require("jit.util")
local vmdef = require("jit.vmdef")
local funcinfo, funcbc = jutil.funcinfo, jutil.funcbc
local traceinfo, traceir, tracek = jutil.traceinfo, jutil.traceir, jutil.tracek
local tracemc, tracesnap = jutil.tracemc, jutil.tracesnap
local traceexitstub, ircalladdr = jutil.traceexitstub, jutil.ircalladdr
local bit = require("bit")
<<<<<<< HEAD
local band, shl, shr, tohex = bit.band, bit.lshift, bit.rshift, bit.tohex
=======
local band, shr = bit.band, bit.rshift
>>>>>>> 1914de71
local sub, gsub, format = string.sub, string.gsub, string.format
local byte, rep = string.byte, string.rep
local type, tostring = type, tostring
local stdout, stderr = io.stdout, io.stderr

-- Load other modules on-demand.
local bcline, disass

-- Active flag, output file handle and dump mode.
local active, out, dumpmode

------------------------------------------------------------------------------

local symtabmt = { __index = false }
local symtab = {}
local nexitsym = 0

-- Fill nested symbol table with per-trace exit stub addresses.
local function fillsymtab_tr(tr, nexit)
  local t = {}
  symtabmt.__index = t
  if jit.arch == "mips" or jit.arch == "mipsel" then
    t[traceexitstub(tr, 0)] = "exit"
    return
  end
  for i=0,nexit-1 do
    local addr = traceexitstub(tr, i)
    if addr < 0 then addr = addr + 2^32 end
    t[addr] = tostring(i)
  end
  local addr = traceexitstub(tr, nexit)
  if addr then t[addr] = "stack_check" end
end

-- Fill symbol table with trace exit stub addresses.
local function fillsymtab(tr, nexit)
  local t = symtab
  if nexitsym == 0 then
    local ircall = vmdef.ircall
    for i=0,#ircall do
      local addr = ircalladdr(i)
      if addr ~= 0 then
	if addr < 0 then addr = addr + 2^32 end
	t[addr] = ircall[i]
      end
    end
  end
  if nexitsym == 1000000 then -- Per-trace exit stubs.
    fillsymtab_tr(tr, nexit)
  elseif nexit > nexitsym then -- Shared exit stubs.
    for i=nexitsym,nexit-1 do
      local addr = traceexitstub(i)
      if addr == nil then -- Fall back to per-trace exit stubs.
	fillsymtab_tr(tr, nexit)
	setmetatable(symtab, symtabmt)
	nexit = 1000000
	break
      end
      if addr < 0 then addr = addr + 2^32 end
      t[addr] = tostring(i)
    end
    nexitsym = nexit
  end
  return t
end

local function dumpwrite(s)
  out:write(s)
end

-- Disassemble machine code.
local function dump_mcode(tr)
  local info = traceinfo(tr)
  if not info then return end
  local mcode, addr, loop = tracemc(tr)
  if not mcode then return end
  if not disass then disass = require("jit.dis_"..jit.arch) end
  if addr < 0 then addr = addr + 2^32 end
  out:write("---- TRACE ", tr, " mcode ", #mcode, "\n")
  local ctx = disass.create(mcode, addr, dumpwrite)
  ctx.hexdump = 0
  ctx.symtab = fillsymtab(tr, info.nexit)
  if loop ~= 0 then
    symtab[addr+loop] = "LOOP"
    ctx:disass(0, loop)
    out:write("->LOOP:\n")
    ctx:disass(loop, #mcode-loop)
    symtab[addr+loop] = nil
  else
    ctx:disass(0, #mcode)
  end
end

------------------------------------------------------------------------------

local irtype_text = {
  [0] = "nil",
  "fal",
  "tru",
  "lud",
  "str",
  "p32",
  "thr",
  "pro",
  "fun",
  "p64",
  "cdt",
  "tab",
  "udt",
  "flt",
  "num",
  "i8 ",
  "u8 ",
  "i16",
  "u16",
  "int",
  "u32",
  "i64",
  "u64",
  "sfp",
}

local colortype_ansi = {
  [0] = "%s",
  "%s",
  "%s",
  "\027[36m%s\027[m",
  "\027[32m%s\027[m",
  "%s",
  "\027[1m%s\027[m",
  "%s",
  "\027[1m%s\027[m",
  "%s",
  "\027[33m%s\027[m",
  "\027[31m%s\027[m",
  "\027[36m%s\027[m",
  "\027[34m%s\027[m",
  "\027[34m%s\027[m",
  "\027[35m%s\027[m",
  "\027[35m%s\027[m",
  "\027[35m%s\027[m",
  "\027[35m%s\027[m",
  "\027[35m%s\027[m",
  "\027[35m%s\027[m",
  "\027[35m%s\027[m",
  "\027[35m%s\027[m",
  "\027[35m%s\027[m",
}

local function colorize_text(s)
  return s
end

local function colorize_ansi(s, t)
  return format(colortype_ansi[t], s)
end

local irtype_ansi = setmetatable({},
  { __index = function(tab, t)
      local s = colorize_ansi(irtype_text[t], t); tab[t] = s; return s; end })

local html_escape = { ["<"] = "&lt;", [">"] = "&gt;", ["&"] = "&amp;", }

local function colorize_html(s, t)
  s = gsub(s, "[<>&]", html_escape)
  return format('<span class="irt_%s">%s</span>', irtype_text[t], s)
end

local irtype_html = setmetatable({},
  { __index = function(tab, t)
      local s = colorize_html(irtype_text[t], t); tab[t] = s; return s; end })

local header_html = [[
<style type="text/css">
background { background: #ffffff; color: #000000; }
pre.ljdump {
font-size: 10pt;
background: #f0f4ff;
color: #000000;
border: 1px solid #bfcfff;
padding: 0.5em;
margin-left: 2em;
margin-right: 2em;
}
span.irt_str { color: #00a000; }
span.irt_thr, span.irt_fun { color: #404040; font-weight: bold; }
span.irt_tab { color: #c00000; }
span.irt_udt, span.irt_lud { color: #00c0c0; }
span.irt_num { color: #4040c0; }
span.irt_int, span.irt_i8, span.irt_u8, span.irt_i16, span.irt_u16 { color: #b040b0; }
</style>
]]

local colorize, irtype

-- Lookup tables to convert some literals into names.
local litname = {
  ["SLOAD "] = setmetatable({}, { __index = function(t, mode)
    local s = ""
    if band(mode, 1) ~= 0 then s = s.."P" end
    if band(mode, 2) ~= 0 then s = s.."F" end
    if band(mode, 4) ~= 0 then s = s.."T" end
    if band(mode, 8) ~= 0 then s = s.."C" end
    if band(mode, 16) ~= 0 then s = s.."R" end
    if band(mode, 32) ~= 0 then s = s.."I" end
    t[mode] = s
    return s
  end}),
  ["XLOAD "] = { [0] = "", "R", "V", "RV", "U", "RU", "VU", "RVU", },
  ["CONV  "] = setmetatable({}, { __index = function(t, mode)
    local s = irtype[band(mode, 31)]
    s = irtype[band(shr(mode, 5), 31)].."."..s
    if band(mode, 0x800) ~= 0 then s = s.." sext" end
    local c = shr(mode, 14)
    if c == 2 then s = s.." index" elseif c == 3 then s = s.." check" end
    t[mode] = s
    return s
  end}),
  ["FLOAD "] = vmdef.irfield,
  ["FREF  "] = vmdef.irfield,
  ["FPMATH"] = vmdef.irfpm,
  ["BUFHDR"] = { [0] = "RESET", "APPEND" },
  ["TOSTR "] = { [0] = "INT", "NUM", "CHAR" },
}

local function ctlsub(c)
  if c == "\n" then return "\\n"
  elseif c == "\r" then return "\\r"
  elseif c == "\t" then return "\\t"
  else return format("\\%03d", byte(c))
  end
end

local function fmtfunc(func, pc)
  local fi = funcinfo(func, pc)
  if fi.loc then
    return fi.loc
  elseif fi.ffid then
    return vmdef.ffnames[fi.ffid]
  elseif fi.addr then
    return format("C:%x", fi.addr)
  else
    return "(?)"
  end
end

local function formatk(tr, idx, sn)
  local k, t, slot = tracek(tr, idx)
  local tn = type(k)
  local s
  if tn == "number" then
    if band(sn or 0, 0x30000) ~= 0 then
      s = band(sn, 0x20000) ~= 0 and "contpc" or "ftsz"
    elseif k == 2^52+2^51 then
      s = "bias"
    else
      s = format(0 < k and k < 0x1p-1026 and "%+a" or "%+.14g", k)
    end
  elseif tn == "string" then
    s = format(#k > 20 and '"%.20s"~' or '"%s"', gsub(k, "%c", ctlsub))
  elseif tn == "function" then
    s = fmtfunc(k)
  elseif tn == "table" then
    s = format("{%p}", k)
  elseif tn == "userdata" then
    if t == 12 then
      s = format("userdata:%p", k)
    else
      s = format("[%p]", k)
      if s == "[NULL]" then s = "NULL" end
    end
  elseif t == 21 then -- int64_t
    s = sub(tostring(k), 1, -3)
    if sub(s, 1, 1) ~= "-" then s = "+"..s end
  else
    s = tostring(k) -- For primitives.
  end
  s = colorize(format("%-4s", s), t)
  if slot then
    s = format("%s @%d", s, slot)
  end
  return s
end

local function printsnap(tr, snap)
  local n = 2
  for s=0,snap[1]-1 do
    local sn = snap[n]
    if shr(sn, 24) == s then
      n = n + 1
      local ref = band(sn, 0xffff) - 0x8000 -- REF_BIAS
      if ref < 0 then
	out:write(formatk(tr, ref, sn))
      elseif band(sn, 0x80000) ~= 0 then -- SNAP_SOFTFPNUM
	out:write(colorize(format("%04d/%04d", ref, ref+1), 14))
      else
	local m, ot, op1, op2 = traceir(tr, ref)
	out:write(colorize(format("%04d", ref), band(ot, 31)))
      end
      out:write(band(sn, 0x10000) == 0 and " " or "|") -- SNAP_FRAME
    else
      out:write("---- ")
    end
  end
  out:write("]\n")
end

-- Dump snapshots (not interleaved with IR).
local function dump_snap(tr)
  out:write("---- TRACE ", tr, " snapshots\n")
  for i=0,1000000000 do
    local snap = tracesnap(tr, i)
    if not snap then break end
    out:write(format("#%-3d %04d [ ", i, snap[0]))
    printsnap(tr, snap)
  end
end

-- Return a register name or stack slot for a rid/sp location.
local function ridsp_name(ridsp, ins)
  if not disass then disass = require("jit.dis_"..jit.arch) end
  local rid, slot = band(ridsp, 0xff), shr(ridsp, 8)
  if rid == 253 or rid == 254 then
    return (slot == 0 or slot == 255) and " {sink" or format(" {%04d", ins-slot)
  end
  if ridsp > 255 then return format("[%x]", slot*4) end
  if rid < 128 then return disass.regname(rid) end
  return ""
end

-- Dump CALL* function ref and return optional ctype.
local function dumpcallfunc(tr, ins)
  local ctype
  if ins > 0 then
    local m, ot, op1, op2 = traceir(tr, ins)
    if band(ot, 31) == 0 then -- nil type means CARG(func, ctype).
      ins = op1
      ctype = formatk(tr, op2)
    end
  end
  if ins < 0 then
    out:write(format("[0x%x](", tonumber((tracek(tr, ins)))))
  else
    out:write(format("%04d (", ins))
  end
  return ctype
end

-- Recursively gather CALL* args and dump them.
local function dumpcallargs(tr, ins)
  if ins < 0 then
    out:write(formatk(tr, ins))
  else
    local m, ot, op1, op2 = traceir(tr, ins)
    local oidx = 6*shr(ot, 8)
    local op = sub(vmdef.irnames, oidx+1, oidx+6)
    if op == "CARG  " then
      dumpcallargs(tr, op1)
      if op2 < 0 then
	out:write(" ", formatk(tr, op2))
      else
	out:write(" ", format("%04d", op2))
      end
    else
      out:write(format("%04d", ins))
    end
  end
end

-- Dump IR and interleaved snapshots.
local function dump_ir(tr, dumpsnap, dumpreg)
  local info = traceinfo(tr)
  if not info then return end
  local nins = info.nins
  out:write("---- TRACE ", tr, " IR\n")
  local irnames = vmdef.irnames
  local snapref = 65536
  local snap, snapno
  if dumpsnap then
    snap = tracesnap(tr, 0)
    snapref = snap[0]
    snapno = 0
  end
  for ins=1,nins do
    if ins >= snapref then
      if dumpreg then
	out:write(format("....              SNAP   #%-3d [ ", snapno))
      else
	out:write(format("....        SNAP   #%-3d [ ", snapno))
      end
      printsnap(tr, snap)
      snapno = snapno + 1
      snap = tracesnap(tr, snapno)
      snapref = snap and snap[0] or 65536
    end
    local m, ot, op1, op2, ridsp = traceir(tr, ins)
    local oidx, t = 6*shr(ot, 8), band(ot, 31)
    local op = sub(irnames, oidx+1, oidx+6)
    if op == "LOOP  " then
      if dumpreg then
	out:write(format("%04d ------------ LOOP ------------\n", ins))
      else
	out:write(format("%04d ------ LOOP ------------\n", ins))
      end
    elseif op ~= "NOP   " and op ~= "CARG  " and
	   (dumpreg or op ~= "RENAME") then
      local rid = band(ridsp, 255)
      if dumpreg then
	out:write(format("%04d %-6s", ins, ridsp_name(ridsp, ins)))
      else
	out:write(format("%04d ", ins))
      end
      out:write(format("%s%s %s %s ",
		       (rid == 254 or rid == 253) and "}" or
		       (band(ot, 128) == 0 and " " or ">"),
		       band(ot, 64) == 0 and " " or "+",
		       irtype[t], op))
      local m1, m2 = band(m, 3), band(m, 3*4)
      if sub(op, 1, 4) == "CALL" then
	local ctype
	if m2 == 1*4 then -- op2 == IRMlit
	  out:write(format("%-10s  (", vmdef.ircall[op2]))
	else
	  ctype = dumpcallfunc(tr, op2)
	end
	if op1 ~= -1 then dumpcallargs(tr, op1) end
	out:write(")")
	if ctype then out:write(" ctype ", ctype) end
      elseif op == "CNEW  " and op2 == -1 then
	out:write(formatk(tr, op1))
      elseif m1 ~= 3 then -- op1 != IRMnone
	if op1 < 0 then
	  out:write(formatk(tr, op1))
	else
	  out:write(format(m1 == 0 and "%04d" or "#%-3d", op1))
	end
	if m2 ~= 3*4 then -- op2 != IRMnone
	  if m2 == 1*4 then -- op2 == IRMlit
	    local litn = litname[op]
	    if litn and litn[op2] then
	      out:write("  ", litn[op2])
	    elseif op == "UREFO " or op == "UREFC " then
	      out:write(format("  #%-3d", shr(op2, 8)))
	    else
	      out:write(format("  #%-3d", op2))
	    end
	  elseif op2 < 0 then
	    out:write("  ", formatk(tr, op2))
	  else
	    out:write(format("  %04d", op2))
	  end
	end
      end
      out:write("\n")
    end
  end
  if snap then
    if dumpreg then
      out:write(format("....              SNAP   #%-3d [ ", snapno))
    else
      out:write(format("....        SNAP   #%-3d [ ", snapno))
    end
    printsnap(tr, snap)
  end
end

------------------------------------------------------------------------------

local recprefix = ""
local recdepth = 0

-- Format trace error message.
local function fmterr(err, info)
  if type(err) == "number" then
    if type(info) == "function" then info = fmtfunc(info) end
    err = format(vmdef.traceerr[err], info)
  end
  return err
end

-- Dump trace states.
local function dump_trace(what, tr, func, pc, otr, oex)
  if what == "stop" or (what == "abort" and dumpmode.a) then
    if dumpmode.i then dump_ir(tr, dumpmode.s, dumpmode.r and what == "stop")
    elseif dumpmode.s then dump_snap(tr) end
    if dumpmode.m then dump_mcode(tr) end
  end
  if what == "start" then
    if dumpmode.H then out:write('<pre class="ljdump">\n') end
    out:write("---- TRACE ", tr, " ", what)
    if otr then out:write(" ", otr, "/", oex) end
    out:write(" ", fmtfunc(func, pc), "\n")
  elseif what == "stop" or what == "abort" then
    out:write("---- TRACE ", tr, " ", what)
    if what == "abort" then
      out:write(" ", fmtfunc(func, pc), " -- ", fmterr(otr, oex), "\n")
    else
      local info = traceinfo(tr)
      local link, ltype = info.link, info.linktype
      if link == tr or link == 0 then
	out:write(" -> ", ltype, "\n")
      elseif ltype == "root" then
	out:write(" -> ", link, "\n")
      else
	out:write(" -> ", link, " ", ltype, "\n")
      end
    end
    if dumpmode.H then out:write("</pre>\n\n") else out:write("\n") end
  else
    if what == "flush" then symtab, nexitsym = {}, 0 end
    out:write("---- TRACE ", what, "\n\n")
  end
  out:flush()
end

-- Dump recorded bytecode.
local function dump_record(tr, func, pc, depth, callee)
  if depth ~= recdepth then
    recdepth = depth
    recprefix = rep(" .", depth)
  end
  local line
  if pc >= 0 then
    line = bcline(func, pc, recprefix)
    if dumpmode.H then line = gsub(line, "[<>&]", html_escape) end
  else
    line = "0000 "..recprefix.." FUNCC      \n"
    callee = func
  end
  if pc <= 0 then
    out:write(sub(line, 1, -2), "         ; ", fmtfunc(func), "\n")
  else
    out:write(line)
  end
  if pc >= 0 and band(funcbc(func, pc), 0xff) < 16 then -- ORDER BC
    out:write(bcline(func, pc+1, recprefix)) -- Write JMP for cond.
  end
end

------------------------------------------------------------------------------

-- Dump taken trace exits.
local function dump_texit(tr, ex, ngpr, nfpr, ...)
  out:write("---- TRACE ", tr, " exit ", ex, "\n")
  if dumpmode.X then
    local regs = {...}
    if jit.arch == "x64" then
      for i=1,ngpr do
	out:write(format(" %016x", regs[i]))
	if i % 4 == 0 then out:write("\n") end
      end
    else
      for i=1,ngpr do
	out:write(" ", tohex(regs[i]))
	if i % 8 == 0 then out:write("\n") end
      end
    end
    if jit.arch == "mips" or jit.arch == "mipsel" then
      for i=1,nfpr,2 do
	out:write(format(" %+17.14g", regs[ngpr+i]))
	if i % 8 == 7 then out:write("\n") end
      end
    else
      for i=1,nfpr do
	out:write(format(" %+17.14g", regs[ngpr+i]))
	if i % 4 == 0 then out:write("\n") end
      end
    end
  end
end

------------------------------------------------------------------------------

-- Detach dump handlers.
local function dumpoff()
  if active then
    active = false
    jit.attach(dump_texit)
    jit.attach(dump_record)
    jit.attach(dump_trace)
    if out and out ~= stdout and out ~= stderr then out:close() end
    out = nil
  end
end

-- Open the output file and attach dump handlers.
local function dumpon(opt, outfile)
  if active then dumpoff() end

  local colormode = os.getenv("COLORTERM") and "A" or "T"
  if opt then
    opt = gsub(opt, "[TAH]", function(mode) colormode = mode; return ""; end)
  end

  local m = { t=true, b=true, i=true, m=true, }
  if opt and opt ~= "" then
    local o = sub(opt, 1, 1)
    if o ~= "+" and o ~= "-" then m = {} end
    for i=1,#opt do m[sub(opt, i, i)] = (o ~= "-") end
  end
  dumpmode = m

  if m.t or m.b or m.i or m.s or m.m then
    jit.attach(dump_trace, "trace")
  end
  if m.b then
    jit.attach(dump_record, "record")
    if not bcline then bcline = require("jit.bc").line end
  end
  if m.x or m.X then
    jit.attach(dump_texit, "texit")
  end

  if not outfile then outfile = os.getenv("LUAJIT_DUMPFILE") end
  if outfile then
    out = outfile == "-" and stdout or assert(io.open(outfile, "w"))
  else
    out = stdout
  end

  m[colormode] = true
  if colormode == "A" then
    colorize = colorize_ansi
    irtype = irtype_ansi
  elseif colormode == "H" then
    colorize = colorize_html
    irtype = irtype_html
    out:write(header_html)
  else
    colorize = colorize_text
    irtype = irtype_text
  end

  active = true
end

-- Public module functions.
return {
  on = dumpon,
  off = dumpoff,
  start = dumpon -- For -j command line option.
}
<|MERGE_RESOLUTION|>--- conflicted
+++ resolved
@@ -63,11 +63,7 @@
 local tracemc, tracesnap = jutil.tracemc, jutil.tracesnap
 local traceexitstub, ircalladdr = jutil.traceexitstub, jutil.ircalladdr
 local bit = require("bit")
-<<<<<<< HEAD
-local band, shl, shr, tohex = bit.band, bit.lshift, bit.rshift, bit.tohex
-=======
-local band, shr = bit.band, bit.rshift
->>>>>>> 1914de71
+local band, shr, tohex = bit.band, bit.rshift, bit.tohex
 local sub, gsub, format = string.sub, string.gsub, string.format
 local byte, rep = string.byte, string.rep
 local type, tostring = type, tostring
